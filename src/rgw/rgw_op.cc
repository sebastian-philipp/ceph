--- conflicted
+++ resolved
@@ -3099,14 +3099,14 @@
   int marker = 0;
   int max_parts = 1000;
 
-<<<<<<< HEAD
+
   RGWObjectCtx *obj_ctx = (RGWObjectCtx *)s->obj_ctx;
-=======
+
   meta_obj.init_ns(s->bucket, meta_oid, mp_ns);
   meta_obj.set_in_extra_data(true);
+  meta_obj.index_hash_source = s->object.name;
 
   cls_rgw_obj_chain chain;
->>>>>>> e143ff7d
 
   do {
     ret = list_multipart_parts(store, s, upload_id, meta_oid, max_parts, marker, obj_parts, &marker, &truncated);
@@ -3125,19 +3125,7 @@
         if (ret < 0 && ret != -ENOENT)
           return;
       } else {
-<<<<<<< HEAD
-        RGWObjManifest& manifest = obj_part.manifest;
-        RGWObjManifest::obj_iterator oiter;
-        for (oiter = manifest.obj_begin(); oiter != manifest.obj_end(); ++oiter) {
-          rgw_obj loc = oiter.get_location();
-          loc.index_hash_source = s->object.name;
-          ret = store->delete_obj(*obj_ctx, s->bucket_info, loc, 0);
-          if (ret < 0 && ret != -ENOENT)
-            return;
-        }
-=======
         store->update_gc_chain(meta_obj, obj_part.manifest, &chain);
->>>>>>> e143ff7d
       }
     }
   } while (truncated);
@@ -3150,14 +3138,7 @@
   }
 
   // and also remove the metadata obj
-<<<<<<< HEAD
-  meta_obj.init_ns(s->bucket, meta_oid, mp_ns);
-  meta_obj.set_in_extra_data(true);
-  meta_obj.index_hash_source = s->object.name;
   ret = store->delete_obj(*obj_ctx, s->bucket_info, meta_obj, 0);
-=======
-  ret = store->delete_obj(s->obj_ctx, owner, meta_obj);
->>>>>>> e143ff7d
   if (ret == -ENOENT) {
     ret = -ERR_NO_SUCH_BUCKET;
   }
