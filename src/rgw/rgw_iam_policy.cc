--- conflicted
+++ resolved
@@ -584,13 +584,8 @@
         t->action = allValue : t->notaction = allValue);
     } else {
       for (auto& p : actpairs) {
-<<<<<<< HEAD
         if (match_policy(string(s, l), p.name, MATCH_POLICY_ACTION)) {
-          is_validaction = true;
-=======
-        if (match_policy({s, l}, p.name, MATCH_POLICY_ACTION)) {
           is_valid_action = true;
->>>>>>> 86bb77eb
           (w->id == TokenID::Action ? t->action[p.bit] = 1 : t->notaction[p.bit] = 1);
         }
         if ((t->action & s3AllValue) == s3AllValue) {
