
<<<<<<< HEAD
=======
- learn git

>>>>>>> a10cb3ac
some smallish projects:

- userspace crush tools
 - xml import/export?  

- generalize monitor client?
 - throttle message resend attempts

- ENOSPC on client, OSD


code cleanup
- userspace encoding/decoding needs major cleanup
  - endian macros
  - use le32 etc annotation
  - probably kill base case in encoder.h, replace with int types, with appropriate swabbing
  - specify word size in all encoded structures



kernel client
- msg layer (patience)
- mds client
  - pin inodes with caps (igrab/iput?)
  - mechanism to close out old caps
  - handle file caps, ack back to mds, etc. 
    - actually flush dirty data, too
?  - reconnect to recoverying mds
- osd client
  - readpages (readahead)
  - async (caching) mode
  - sync mode (write-through)
  - capability changes (flush)
  - osd ack vs commit handling.  hmm!
  - handle map changes (resubmit ops)
- mon client
  - work out message resend logic..?
- mount
  - determine suitable local ip automatically
    - this should be determined by which interface/ip would be used to connect to the monitor ip
- unmount
  - close open file handles, mds sessions, flush data before unmount.

osdmon
- allow fresh replacement osds.  add osd_created in osdmap, probably
- actually, MasterOSDMap?  and clean out OSDMap, parsing in kernel client, etc.
- monitor needs to monitor some osds...
- bootstrap crush map

crush
- properly mind osd_overload for forcefed values (caller no longer does any checking)
- xml import/export?
 - named storage "pools"
 - generic rule definition
- crush tools

pgmon
- monitor pg states, notify on out?
- watch osd utilization; adjust overload in cluster map

mon
- some sort of tester for PaxosService...


mds mustfix
- rename slave in-memory rollback on failure
- proper handling of cache expire messages during rejoin phase?
  -> i think cache expires are fine; the rejoin_ack handler just has to behave if rejoining items go missing
- try_remove_unlinked_dn thing

- rerun destro trace against latest, with various journal lengths

mds
- extend/clean up filepath to allow paths relative to an ino
/  - fix path_traverse
  - fix reconnect/rejoin open file weirdness
- real chdir (directory "open")
  - relative metadata ops
- get rid of C*Discover objects for replicate_to .. encode to bufferlists directly?
- consistency points/snapshots
  - dentry versions vs dirfrags...
- detect and deal with client failure
  - failure during reconnect vs clientmap.  although probalby the whole thing needs a larger overhaul...

- inode.rmtime (recursive mtime)
- make inode.size reflect directory size (number of entries)

- inode.max_size
- inode.allocated_size
 
- osd needs a set_floor_and_read op for safe failover/STOGITH-like semantics.

- could mark dir complete in EMetaBlob by counting how many dentries are dirtied in the current log epoch in CDir...

- fix rmdir empty exported dirfrag race
  - export all frags <= 1 item?  then we ensure freezing before empty, avoiding any last unlink + export vs rmdir race.
  - how to know full dir size (when trimming)?
    - put frag size/mtime in fragmap in inode?  we will need that anyway for stat on dirs
      - will need to make inode discover/import_decode smart about dirfrag auth
    - or, only put frag size/mtime in inode when frag is closed.  otherwise, soft (journaled) state, possibly on another mds.
  - need to move state from replicas to auth.  simplelock doesn't currently support that.
    - ScatterLock or something?  hrm.

- FIXME how to journal/store root and stray inode content? 
  - in particular, i care about dirfragtree.. get it on rejoin?
  - and dir sizes, if i add that... also on rejoin?

- efficient stat for single writers
- lstat vs stat?
- add FILE_CAP_EXTEND capability bit
- delayed replica caps release... we need to set a timer event? (and cancel it when appropriate?)


client
- clean up client mds session vs mdsmap behavior?
- client caps migration races
  - caps need a seq number; reap logic needs to be a bit smarter
  - also needs cope with mds failures
- fstat



journaler
- fix up for large events (e.g. imports)
- use set_floor_and_read for safe takeover from possibly-not-quite-dead otherguy.
- should we pad with zeros to avoid splitting individual entries?
  - make it a g_conf flag?
  - have to fix reader to skip over zeros (either <4 bytes for size, or zeroed sizes)
- need to truncate at detected (valid) write_pos to clear out any other partial trailing writes




rados snapshots
- integrate revisions into ObjectCacher
- clean up oid.rev vs op.rev in osd+osdc

- attr.crev is rev we were created in.
- oid.rev=0 is "live".  defined for attr.crev <= rev.
- otherwise, defined for attr.crev <= rev < oid.rev  (i.e. oid.rev is upper bound, non-inclusive.)

- write|delete is tagged with op.rev
  - if attr.crev < op.rev
    - we clone to oid.rev=rev (clone keeps old crev)
    - change live attr.crev=rev.
  - apply update
- read is tagged with op.rev
  - if 0, we read from 0 (if it exists).
  - otherwise we choose object rev based on op.rev vs oid.rev, and then verifying attr.crev <= op.rev.

- how to get usage feedback to monitor?

- clean up mds caps release in exporter
- figure out client failure modes
- add connection retry.


objecter
- maybe_request_map should set a timer event to periodically re-request.
- transaction prepare/commit
- read+floor_lockout

osd/rados
- fix build_prior_set behavior.  needs to not always exclude currently down nodes.  e.g.,

  1: A B
  2:   B
  3: A    -> prior_set should be <A,B>, bc B may have independently applied updates.

  1: A B C
  2:   B C
  3: A   C -> prior_set can be <A,C>, bc C would carry any epoch 2 updates

  1: A B C
  2:   B C
  3: A   C  -> prior_set can be <A,C>, bc C would carry any epoch 2 updates

 -> so: we need at least 1 osd from each epoch, IFF we make store sync on osdmap boundaries.

- paxos replication (i.e. majority voting)?

- transaction prepare/commit
  - rollback
  - rollback logging (to fix slow prepare vs rollback race)
- read+floor_lockout for clean STOGITH-like/fencing semantics after failover.

- consider implications of nvram writeahead logs
- clean shutdown?
- pgmonitor should supplement failure detection

- flag missing log entries on crash recovery  --> WRNOOP? or WRLOST?

- efficiently replicate clone() objects
- fix heartbeat wrt new replication
- mark residual pgs obsolete  ???
- rdlocks
- optimize remove wrt recovery pushes
- report crashed pgs?

messenger
- fix messenger shutdown.. we shouldn't delete messenger, since the caller may be referencing it, etc.

simplemessenger
- close idle connections
- take a look at RDS?  http://oss.oracle.com/projects/rds/


objectcacher
- merge clean bh's
- ocacher caps transitions vs locks
- test read locks

reliability
- heartbeat vs ping?
- osdmonitor, filter

ebofs
- btrees
  - checksums
  - dups
  - sets

- optionally scrub deallocated extents
- clone()

- map ObjectStore

- verify proper behavior of conflicting/overlapping reads of clones
- combine inodes and/or cnodes into same blocks
- nonblocking write on missing onodes?
- fix bug in node rotation on insert (and reenable)
- fix NEAR_LAST_FWD (?)

- awareness of underlying software/hardware raid in allocator so that we
  write full stripes _only_.
  - hmm, that's basically just a large block size.

- rewrite the btree code!
  - multithreaded
  - eliminate nodepools
  - allow btree sets
  - allow arbitrary embedded data?
  - allow arbitrary btrees
  - allow root node(s?) to be embedded in onode, or whereever.
  - keys and values can be uniform (fixed-size) or non-uniform.  
    - fixed size (if any) is a value in the btree struct.  
      - negative indicates bytes of length value?  (1 -> 255bytes, 2 -> 65535 bytes, etc.?)
    - non-uniform records preceeded by length.  
    - keys sorted via a comparator defined in btree root.  
      - lexicographically, by default.

- goal
  - object btree key->value payload, not just a data blob payload.
  - better threading behavior.
    - with transactional goodness!

- onode
  - object attributes.. as a btree?
  - blob stream
  - map stream.
    - allow blob values.

  - 



remaining hard problems
- how to cope with file size changes and read/write sharing


crush
- more efficient failure when all/too many osds are down
- allow forcefeed for more complicated rule structures.  (e.g. make force_stack a list< set<int> >)











why qsync could be wrong (for very strict POSIX) : varying mds -> client message transit or processing times.
- mds -> 1,2 : qsync
- client1 writes at byte 100
- client1 -> mds : qsync reply (size=100)
- client1 writes at byte 300
- client1 -> client2 (outside channel)
- client2 writes at byte 200
- client2 -> mds : qsync reply (size=200)
-> stat results in size 200, even though at no single point in time was the max size 500.
-> for correct result, need to _stop_ client writers while gathering metadata.


- dump active config in run output somewhere


<|MERGE_RESOLUTION|>--- conflicted
+++ resolved
@@ -1,9 +1,4 @@
 
-<<<<<<< HEAD
-=======
-- learn git
-
->>>>>>> a10cb3ac
 some smallish projects:
 
 - userspace crush tools
