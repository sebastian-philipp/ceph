--- conflicted
+++ resolved
@@ -2837,19 +2837,11 @@
     return -errno;
   }
 
-<<<<<<< HEAD
   ::lseek64(from, srcoff, SEEK_SET);
   ::lseek64(to, dstoff, SEEK_SET);
   
   loff_t pos = srcoff;
   loff_t end = srcoff + len;
-=======
-  ::lseek64(from, off, SEEK_SET);
-  ::lseek64(to, off, SEEK_SET);
-
-  loff_t pos = off;
-  loff_t end = off + len;
->>>>>>> 062ddf25
   int buflen = 4096*32;
   char buf[buflen];
   while (pos < end) {
